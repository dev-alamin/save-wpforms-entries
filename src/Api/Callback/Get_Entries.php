--- conflicted
+++ resolved
@@ -35,19 +35,11 @@
         $page        = absint($request->get_param('page')) ?: 1;
         $date_from   = $request->get_param('date_from');
         $date_to     = $request->get_param('date_to');
-<<<<<<< HEAD
 
         // --- Start of Hybrid Pagination Logic ---
         $offset      = ($page - 1) * $per_page;
         $start_id    = null;
 
-=======
-
-        // Keyset pagination cursors
-        $last_id     = absint($request->get_param('last_id'));
-        $last_date   = sanitize_text_field($request->get_param('last_date'));
-
->>>>>>> 62b3c54a
         // Construct WHERE clauses and parameters
         $where_clauses = [];
         $params = [];
@@ -100,7 +92,6 @@
         $where = 'WHERE ' . implode(' AND ', $where_clauses);
         $where = apply_filters('aemfw_get_entries_where', $where, $params, $request);
 
-<<<<<<< HEAD
         // First, get the total count. This query is still needed for pagination button rendering.
         $count_sql = $wpdb->prepare(
             "SELECT COUNT(*) FROM $table $where",
@@ -139,70 +130,6 @@
         $results = $wpdb->get_results($sql);
 
         // --- The rest of the code remains the same ---
-=======
-        // Get total count for pagination UI. This query can be slow, but it's often cached
-        // by database query caching and is necessary for building the page buttons.
-        $count_sql = $wpdb->prepare("SELECT COUNT(*) FROM $table $where", ...$params);
-        $total_count = (int) $wpdb->get_var($count_sql);
-
-        $data_sql_where = '';
-        $data_sql_params = $params;
-
-        if ($last_id && $last_date) {
-            // Keyset Pagination: For sequential browsing (Next/Previous).
-            // This query is extremely fast as it uses an indexed lookup.
-            $data_sql_where .= ' AND (created_at < %s OR (created_at = %s AND id < %d))';
-            $data_sql_params[] = $last_date;
-            $data_sql_params[] = $last_date;
-            $data_sql_params[] = $last_id;
-        } else if ($page > 1) {
-            // Hybrid Jump: For direct page number clicks (e.g., page 100).
-            // We first try to get the cursor ID from cache to avoid the slow OFFSET.
-            ksort($params); // sort keys for consistency
-            $cache_key = 'pagination_cursor_' . md5( serialize($params) . '_page_' . $page );
-            $start_cursor = get_transient($cache_key);
-
-            if ($start_cursor === false) {
-                // Cache miss: Execute the one-time, optimized OFFSET query to find the starting cursor.
-                $offset = ($page - 1) * $per_page;
-                $get_cursor_sql = $wpdb->prepare(
-                    "SELECT created_at, id FROM $table $where ORDER BY created_at DESC, id DESC LIMIT 1 OFFSET %d",
-                    ...array_merge($params, [$offset])
-                );
-                $start_cursor = $wpdb->get_row($get_cursor_sql);
-                
-                // Cache the result for future jumps to this page
-                if ($start_cursor) {
-                    set_transient($cache_key, $start_cursor, DAY_IN_SECONDS); // Cache for a day
-                }
-            }
-            
-            if ($start_cursor) {
-                $data_sql_where .= ' AND (created_at < %s OR (created_at = %s AND id < %d))';
-                $data_sql_params[] = $start_cursor->created_at;
-                $data_sql_params[] = $start_cursor->created_at;
-                $data_sql_params[] = $start_cursor->id;
-            } else {
-                // If the page is beyond the last record, return an empty set.
-                return rest_ensure_response([
-                    'entries' => [],
-                    'total' => $total_count,
-                    'page' => $page,
-                    'per_page' => $per_page,
-                ]);
-            }
-        }
-
-        // Main query to fetch the entries using the determined cursor or for the first page.
-        $sql = $wpdb->prepare(
-            "SELECT * FROM $table $where" . $data_sql_where . " ORDER BY created_at DESC, id DESC LIMIT %d",
-            ...array_merge($data_sql_params, [$per_page])
-        );
-
-        $results = $wpdb->get_results($sql);
-
-        // Process the results into the desired format
->>>>>>> 62b3c54a
         $data = [];
         foreach ($results as $row) {
             $entry_raw = maybe_unserialize($row->entry);
